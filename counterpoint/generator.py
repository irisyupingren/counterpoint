from __future__ import division

import music21
import numpy as np
import random
import sys
from random import randint
import itertools
import math
import os
from pprint import pprint
from functools import partial
from inspect import getmembers
from enum import Enum, auto, unique

class Generator (object):
    """ Provides counterpoint generation functions.
    """

    @staticmethod
    def get_input (path):
        """ Converts a MusicXML file to a list of notes.

        Args:
            path (str): The path of the file to load.

        Returns:
            list of music21.note.Note: A list of all notes in the file at `path`.

        """
        score = music21.converter.parse(path)
        notes = score.flat.notes # Flatten piece, get notes iterator.
        return list(notes) # Using `list` consumes the whole iterator.

    @staticmethod
    def get_above_note (note, interval):
        """ Computes the end note above a start note from a music21 interval description string (e.g. 'm3').

        Args:
            note (music21.note.Note): The start note.
            interval (str): The music21 interval description string (e.g. 'm3').

        Returns:
            music21.note.Note: The end note at the specified interval above `note`.

        """
        interval = music21.interval.Interval(interval)
        interval.noteStart = note # This assignment modifies `interval.noteEnd`.
        return interval.noteEnd

    @staticmethod
    def get_above_notes (note, intervals):
        """ Gets a list of the notes at the intervals given in `intervals` above `note`.

        Args:
            note (music21.note.Note): The start note.
            intervals (list of str): A list of music21 interval description strings (e.g. 'm3').

        Returns:
            list of music21.note.Note: A list of the notes at the intervals above `note` specified in `intervals`.

        """
        # Partial application of `get_above_note` to `note` to yield a single-param function we can use with `map`.
        func = partial(Generator.get_above_note, note)
        return list(map(func, intervals))

    @staticmethod
    def get_upper_first_note (note):
        """ Gets all possibilities for the first note of the counterpoint given the first note of the cantus firmus.

        Args:
            note (music21.note.Note): The first note of the cantus firmus.

        Returns:
            list of music21.note.Note: A list of possibilities for the first note of the counterpoint.

        """
        return note + Generator.get_above_notes(note, ['p5', 'p8'])

    @staticmethod
    def get_above_fifth (root):
        """ Get the note which is a fifth above the given root note.

        Args:
            note (music21.note.Note): The root note.

        Returns:
            music21.note.Note: The note which is a fifth above `root`.

        """
        return Generator.get_above_note(root, 'p5')

    @staticmethod
    def get_above_major_sixth (root):
        """ Get the note which is a major sixth above the given root note.

        Args:
            note (music21.note.Note): The root note.

        Returns:
            music21.note.Note: The note which is a major sixth above `root`.

        """
        return Generator.get_above_note(root, 'M6')

    @staticmethod
    def get_above_sixth (root):
        """ Get the notes which are a minor and major sixth above the given root note.

        Args:
            note (music21.note.Note): The root note.

        Returns:
            list of music21.note.Note: The notes which are a minor and major sixth above `root`.

        """
        return Generator.get_above_notes(root, ['m6', 'M6'])

    @staticmethod
    def get_above_octave (root):
        """ Get the note which is an octave above the given root note.

        Args:
            note (music21.note.Note): The root note.

        Returns:
            music21.note.Note: The note which is one octave above `root`.

        """
        return Generator.get_above_note(root, 'p8')

    @staticmethod
    def get_above_harmonic (root):
        """ Get the notes which are above and harmonic to the given root note.

        Args:
            note (music21.note.Note): The root note.

        Returns:
            list of music21.note.Note: A list of the notes which are harmonic to `root`.

        """
        return Generator.get_above_notes(root, ['m3', 'M3',' p4', 'p5', 'm6', 'M6', 'p8'])

    @staticmethod
    def is_same_note (x, y):
        """ Returns true if `x` and `y` are the same note, otherwise returns false.

        Args:
            x (music21.note.Note): The first note.
            y (music21.note.Note): The second note.

        Returns:
            bool: True if `x` and `y` are the same note, otherwise false.

        """
        return x.isRest == y.isRest and x.nameWithOctave == y.nameWithOctave
        # return not x.isRest and not y.isRest and x.nameWithOctave == y.nameWithOctave

    @unique # This annotaion forces all members of the enum to have distinct, unique values.
    class BigLeapType(Enum):
        """ An enumeration of types of big leap.
        """
         # The `auto` function is used here because the numeric values of the enum members don't matter.
        NOT_BIG_LEAP = auto()
        BIG_LEAP = auto()
        FIFTH = auto()
        OCTAVE_UP = auto()
        OCTAVE_DOWN = auto()

    @staticmethod
    def is_chromatic_distance (interval, distance):
        """ Returns true if an interval consists of the specified number of semitones.

        Args:
            interval (music21.interval.ChromaticInterval): The interval to check.
            distance (int): The number of semitones.

        Returns:
            bool: True if `interval` consists of `distance` semitones, otherwise false.

        """
        interval == music21.interval.ChromaticInterval(distance)

    @staticmethod
    def is_chromatic_distance_in (interval, distances):
        """ Returns true if an interval consists of any of the specified numbers of semitones.

        Args:
            interval (music21.interval.ChromaticInterval): The interval to check.
            distances (list of int): The list of numbers of semitones.

        Returns:
            bool: True if `interval` consists of a number of semitones in `distances`, otherwise false.

        """
        # The `any` function is equivalent to folding using `or` with 'false' as the initialiser.
        any(map(partial(Generator.is_chromatic_distance, interval), distances))

    @staticmethod
    def big_leap_type (x, y):
        """ Returns the type of big leap between two notes.

        Args:
            x (music21.note.Note): The first note.
            y (music21.note.Note): The second note.

        Returns:
            BigLeapType: The type of big leap between the two notes (may be NOT_BIG_LEAP).

        """
        if x.isRest or y.isRest:
            return Generator.BigLeapType.NOT_BIG_LEAP
        interval = music21.interval.notesToChromatic(x, y)
        if Generator.is_chromatic_distance_in(interval, [6, 9, 10, 11, -6, -8, -9, -10, -11]):
            return Generator.BigLeapType.BIG_LEAP
        elif Generator.is_chromatic_distance(interval, 8):
            return Generator.BigLeapType.FIFTH
        elif Generator.is_chromatic_distance(interval, 12):
            return Generator.BigLeapType.OCTAVE_UP
        elif Generator.is_chromatic_distance(interval, -12):
            return Generator.BigLeapType.OCTAVE_DOWN
        return Generator.BigLeapType.NOT_BIG_LEAP

    @staticmethod
    def is_special_leap (x, y):
        """ Returns true if the interval between two notes is considered a special leap.

        Args:
            x (music21.note.Note): The first note.
            y (music21.note.Note): The second note.

        Returns:
            bool: True if the interval between `x` and `y` is an octave above or below, or a fifth above, otherwise false.

        """
        return Generator.big_leap_type(x, y) in [Generator.BigLeapType.FIFTH, Generator.BigLeapType.OCTAVE_UP, Generator.BigLeapType.OCTAVE_DOWN]

    @staticmethod
    def exposedtritone(notes):
        intervalno=0
        trend=[]
        for i in range(0,len(notes)-1):
            if notes[i].isRest:
                trend.append(0)
                continue
            interval=music21.interval.Interval(notes[i], notes[i+1])
            halfstep=interval.cents/100
            intervalno=intervalno+float(abs(halfstep))

            if halfstep>0:
                trend.append(1)
            elif halfstep<0:
                trend.append(-1)
            elif halfstep==0:
                trend.append(0)



            if i>=1 and intervalno == 6 and abs(trend[i-1]-trend[i])>=2:
                decision=True
            else:
                decision=False

        return decision

    @staticmethod
    def recover(leap, note, noteafter):
        interval=music21.interval.Interval(note, noteafter)
        halfstep=interval.cents/100
        decision=False
        if leap == Generator.BigLeapType.FIFTH and halfstep > -6 and halfstep < 0:
            decision = True

        if leap == Generator.BigLeapType.OCTAVE_UP and halfstep > -12 and halfstep < 0:
            decision = True

        if leap == Generator.BigLeapType.OCTAVE_DOWN and halfstep < 12 and halfstep > 0:
            decision = True

        return decision

    @staticmethod
    def parallelfifth(cfnotebefore, notebefore, cfnote, note):
        if notebefore.isRest:
            return False
        intervalbefore=music21.interval.notesToInterval(cfnotebefore,notebefore)
        intervalnow=music21.interval.notesToInterval(cfnote,note)
        if intervalbefore == music21.interval.Interval('P5') and intervalnow == music21.interval.Interval('P5'):
            decision=True
        else:
            decision=False
        return decision

    @staticmethod
    def paralleloctave(cfnotebefore, notebefore, cfnote, note):
        if notebefore.isRest:
            return False
        intervalbefore=music21.interval.notesToInterval(cfnotebefore,notebefore)
        intervalnow=music21.interval.notesToInterval(cfnote,note)
        if intervalbefore == music21.interval.Interval('P8') and intervalnow == music21.interval.Interval('P8'):
            decision=True
        else:
            decision=False
        return decision

    @staticmethod
    def getallpath(plist):
        allpath=list(itertools.product(*plist))
        return allpath

    @staticmethod
    def firstspeciesabove(cf):
        answer=[]
        possibilities=[]
        temp=[]
        possibilities.append(Generator.get_upper_first_note(cf[0]))
        for n in range(1,len(cf)-2):
            possibilities.append(Generator.get_above_harmonic(cf[n]))
        temp.append(Generator.get_above_major_sixth(cf[-2]))
        possibilities.append(temp)
        possibilities.append(Generator.get_above_harmonic(cf[-1]))
        allpossibilities=Generator.getallpath(possibilities)

        c=0

        f = open('test4log', 'w')
        for plist in allpossibilities:
            flag=False
            c=c+1
            print("running index:" +str(c))
            print("running answer"+str(plist))

            if Generator.exposedtritone(plist):
                f.write('tritone')
                break

            for i in range(1,len(cf)-1):
                note=plist[i]
                notebefore=plist[i-1]
                noteafter=plist[i+1]
                if Generator.is_same_note(notebefore, note):
                    f.write('Repeat note skipping:'+str(c))
                    f.write(' \n')
                if Generator.parallelfifth(cf[i-1], notebefore, cf[i], note):
                    f.write('parallelfifth skipping:'+str(c))
                    f.write(' \n')
                if Generator.paralleloctave(cf[i-1], notebefore, cf[i], note):
                    f.write('paralleloctave skipping:'+str(c))
                    f.write(' \n')
                if Generator.big_leap_type(notebefore, note)==Generator.BigLeapType.BIG_LEAP:
                    f.write('Leap is too big skipping:'+str(c))
                    f.write(' \n')
<<<<<<< HEAD
                if Generator.is_special_leap(notebefore, note):
                    # print("special leaps detected:"+str(Generator.big_leap_type(notebefore, note)))
                    if Generator.recover(Generator.big_leap_type(notebefore, note), note, noteafter)==False:
=======
                if Generator.bigleap(notebefore, note)==6 or Generator.bigleap(notebefore, note)==12 or Generator.bigleap(notebefore, note)==-12:
                    # print("special leaps detected:"+str(bigleap(notebefore, note)))
                    if not Generator.recover(Generator.bigleap(notebefore, note), note, noteafter):
>>>>>>> b8823500
                        f.write('no recovery, break:'+str(c))
                        f.write(' \n')

                if Generator.is_same_note(notebefore, note):
                    flag=True
                    break
                if Generator.parallelfifth(cf[i-1], notebefore, cf[i], note):
                    flag=True
                    break
                if Generator.paralleloctave(cf[i-1], notebefore, cf[i], note):
                    flag=True
                    break
                if Generator.big_leap_type(notebefore, note)==Generator.BigLeapType.BIG_LEAP:
                    flag=True
                    break
<<<<<<< HEAD
                if Generator.is_special_leap(notebefore, note):
                    if Generator.recover(Generator.big_leap_type(notebefore, note), note, noteafter)== False:
=======
                if Generator.bigleap(notebefore, note)==6 or Generator.bigleap(notebefore, note)==12 or Generator.bigleap(notebefore, note)==-12:
                    if not Generator.recover(Generator.bigleap(notebefore, note), note, noteafter):
>>>>>>> b8823500
                        flag=True
                        break

            if not flag:
                if Generator.is_same_note(plist[-2], plist[-1]):
                    f.write('Repeat note skipping lastnote:'+str(c))
                    f.write(' \n')
                if Generator.parallelfifth(cf[-2], plist[-2], cf[-1], plist[-1]):
                    f.write('parallelfifth skipping lastnote:'+str(c))
                    f.write(' \n')
                if Generator.paralleloctave(cf[-2], plist[-2], cf[-1], plist[-1]):
                    f.write('paralleloctave skipping lastnote:'+str(c))
                    f.write(' \n')
                if Generator.big_leap_type(plist[-2], plist[-1])==Generator.BigLeapType.BIG_LEAP:
                    f.write('Leap is too big skipping lastnote:'+str(c))
                    f.write(' \n')
                if Generator.is_special_leap(plist[-2], plist[-1]):
                    f.write('no recovery, break lastnote:'+str(c))
                    f.write(' \n')

                if Generator.is_same_note(plist[-2], plist[-1]):
                    flag=True
                if Generator.parallelfifth(cf[-2], plist[-2], cf[-1], plist[-1]):
                    flag=True
                if Generator.paralleloctave(cf[-2], plist[-2], cf[-1], plist[-1]):
                    flag=True
                if Generator.big_leap_type(plist[-2], plist[-1])==Generator.BigLeapType.BIG_LEAP:
                    flag=True

            if not flag:
                answer.append(plist)
        f.close()

        f = open('test4first', 'w')
        for an in answer:
            f.write(str(an))
            f.write(' \n')
        f.close()
        return answer

    @staticmethod
    def getupperfirstnote2(n):
        notelist=[]

        notelist.append(music21.note.Rest(quarterLength=2.0))

        interval = music21.interval.Interval('p5')
        interval.noteStart = n
        i=interval.noteEnd
        i.quarterLength = 2
        notelist.append(i)

        interval = music21.interval.Interval('p8')
        interval.noteStart = n
        i=interval.noteEnd
        i.quarterLength = 2
        notelist.append(i)

        pitch = n.nameWithOctave
        note2 = music21.note.Note(str(pitch))
        note2.quarterLength=2
        notelist.append(note2)
        return notelist

    @staticmethod
    def getabovenotes2(note):
        notelist=[]

        interval = music21.interval.Interval('p1')
        interval.noteStart = note
        i=interval.noteEnd
        i.quarterLength = 2
        notelist.append(i)

        interval = music21.interval.Interval('m2')
        interval.noteStart = note
        i=interval.noteEnd
        i.quarterLength = 2
        notelist.append(i)

        interval = music21.interval.Interval('M2')
        interval.noteStart = note
        i=interval.noteEnd
        i.quarterLength = 2
        notelist.append(i)

        interval = music21.interval.Interval('m3')
        interval.noteStart = note
        i=interval.noteEnd
        i.quarterLength = 2
        notelist.append(i)

        interval = music21.interval.Interval('M3')
        interval.noteStart = note
        i=interval.noteEnd
        i.quarterLength = 2
        notelist.append(i)

        interval = music21.interval.Interval('p4')
        interval.noteStart = note
        i=interval.noteEnd
        i.quarterLength = 2
        notelist.append(i)

        interval = music21.interval.Interval('A4')
        interval.noteStart = note
        i=interval.noteEnd
        i.quarterLength = 2
        notelist.append(i)

        interval = music21.interval.Interval('p5')
        interval.noteStart = note
        i=interval.noteEnd
        i.quarterLength = 2
        notelist.append(i)

        interval = music21.interval.Interval('m6')
        interval.noteStart = note
        i=interval.noteEnd
        i.quarterLength = 2
        notelist.append(i)

        interval = music21.interval.Interval('M6')
        interval.noteStart = note
        i=interval.noteEnd
        i.quarterLength = 2
        notelist.append(i)

        interval = music21.interval.Interval('m7')
        interval.noteStart = note
        i=interval.noteEnd
        i.quarterLength = 2
        notelist.append(i)

        interval = music21.interval.Interval('M7')
        interval.noteStart = note
        i=interval.noteEnd
        i.quarterLength = 2
        notelist.append(i)

        interval = music21.interval.Interval('p8')
        interval.noteStart = note
        i=interval.noteEnd
        i.quarterLength = 2
        notelist.append(i)
        return notelist

    @staticmethod
    def getaboveharmonic2(note):
        notelist=[]

        interval = music21.interval.Interval('m3')
        interval.noteStart = note
        i=interval.noteEnd
        i.quarterLength = 2
        notelist.append(i)

        interval = music21.interval.Interval('M3')
        interval.noteStart = note
        i=interval.noteEnd
        i.quarterLength = 2
        notelist.append(i)

        interval = music21.interval.Interval('p4')
        interval.noteStart = note
        i=interval.noteEnd
        i.quarterLength = 2
        notelist.append(i)

        interval = music21.interval.Interval('p5')
        interval.noteStart = note
        i=interval.noteEnd
        i.quarterLength = 2
        notelist.append(i)

        interval = music21.interval.Interval('m6')
        interval.noteStart = note
        i=interval.noteEnd
        i.quarterLength = 2
        notelist.append(i)

        interval = music21.interval.Interval('M6')
        interval.noteStart = note
        i=interval.noteEnd
        i.quarterLength = 2
        notelist.append(i)

        interval = music21.interval.Interval('p8')
        interval.noteStart = note
        i=interval.noteEnd
        i.quarterLength = 2
        notelist.append(i)

        return notelist

    @staticmethod
    def ifinharmonic(cf, note):
        interval=music21.interval.notesToChromatic(cf, note)
        if (interval==music21.interval.ChromaticInterval(1) or interval==music21.interval.ChromaticInterval(-1) or
            interval==music21.interval.ChromaticInterval(2) or interval==music21.interval.ChromaticInterval(-2) or
            interval==music21.interval.ChromaticInterval(6) or interval==music21.interval.ChromaticInterval(-6) or
            interval==music21.interval.ChromaticInterval(10) or interval==music21.interval.ChromaticInterval(-10) or
            interval==music21.interval.ChromaticInterval(11) or interval==music21.interval.ChromaticInterval(-11)):
            decision=True
        else:
            decision=False
        return decision

    @staticmethod
    def approleftstep(notebefore, note, noteafter):
        if notebefore.isRest:
            return False

        interval=music21.interval.notesToChromatic(notebefore, note)
        interval2=music21.interval.notesToChromatic(note, noteafter)
        if (interval == music21.interval.ChromaticInterval(1) or interval == music21.interval.ChromaticInterval(-1)) and (interval2 ==music21.interval.ChromaticInterval(1) or interval2 ==music21.interval.ChromaticInterval(-1)):
            decision=True
        elif (interval == music21.interval.ChromaticInterval(1) or interval == music21.interval.ChromaticInterval(-1)) and (interval2 ==music21.interval.ChromaticInterval(2) or interval2 ==music21.interval.ChromaticInterval(-2)):
            decision=True
        elif (interval ==music21.interval.ChromaticInterval(2) or interval ==music21.interval.ChromaticInterval(-2)) and (interval2 == music21.interval.ChromaticInterval(1) or interval2 == music21.interval.ChromaticInterval(-1)):
            decision=True
        elif (interval ==music21.interval.ChromaticInterval(2) or interval ==music21.interval.ChromaticInterval(-2)) and (interval2 ==music21.interval.ChromaticInterval(2) or interval2 ==music21.interval.ChromaticInterval(-2)):
            decision=True
        else:
            decision = False
        return decision

    @staticmethod
    def secondspeciesabove(cf):
        o=0
        answer=[]
        possibilities=[]

        possibilities.append(Generator.getupperfirstnote2(cf[0]))
        for n in range(1,2*(len(cf))-4):
            # print("The nth note: "+str(n))
            if n % 2 == 1:
                possibilities.append(Generator.getabovenotes2(cf[o]))
                o=o+1
            else:
                possibilities.append(Generator.getaboveharmonic2(cf[o]))

        temp=[]
        temp.append(Generator.get_above_fifth(cf[-2]))
        possibilities.append(temp)

        possibilities.append(Generator.get_above_sixth(cf[-2]))

        temp=[]
        temp.append(Generator.get_above_octave(cf[-1]))
        possibilities.append(temp)
        allpossibilities=Generator.getallpath(possibilities)

        c=0
        f = open('test4secondlog', 'w')

        for plist in allpossibilities:
            flag=False
            c=c+1
            print("running index:" +str(c))
            print("running answer"+str(plist))

            if Generator.exposedtritone(plist):
                f.write('tritone')
                break

            for i in range(1,2*len(cf)-2):
                note=plist[i]
                notebefore=plist[i-1]
                notebefore2=plist[i-2]
                noteafter=plist[i+1]
                o=int(math.floor(i/2))

                if Generator.is_same_note(notebefore, note):
                    f.write('Repeat note skipping')
                    f.write(' \n')
                if i % 2 ==0:
                    if Generator.parallelfifth(cf[o-1], notebefore2, cf[o], note):
                        f.write('parallelfifth skipping')
                        f.write(' \n')
                    if Generator.paralleloctave(cf[o-1], notebefore2, cf[o], note):
                        f.write('paralleloctave skipping')
                        f.write(' \n')
                if Generator.ifinharmonic(cf[o],note):
                    if not Generator.approleftstep(notebefore, note, noteafter):
                        f.write('not approching by step')
                        f.write(' \n')
                if Generator.big_leap_type(notebefore, note)==Generator.BigLeapType.BIG_LEAP:
                    f.write('Leap is too big skipping')
                    f.write(' \n')
<<<<<<< HEAD
                if Generator.is_special_leap(notebefore, note):
                    if Generator.recover(Generator.big_leap_type(notebefore, note), note, noteafter)== False:
=======
                if Generator.bigleap(notebefore, note)==6 or Generator.bigleap(notebefore, note)==12 or Generator.bigleap(notebefore, note)==-12:
                    if not Generator.recover(Generator.bigleap(notebefore, note), note, noteafter):
>>>>>>> b8823500
                        f.write('no recovery, break')
                        f.write(' \n')

                if Generator.is_same_note(notebefore, note):
                    flag=True
                    break
                if i % 2 ==0:
                    if Generator.parallelfifth(cf[o-1], notebefore2, cf[o], note):
                        flag=True
                        break
                    if Generator.paralleloctave(cf[o-1], notebefore2, cf[o], note):
                        flag=True
                        break
                if Generator.ifinharmonic(cf[o],note):
                    if not Generator.approleftstep(notebefore, note, noteafter):
                        flag=True
                        break
                if Generator.big_leap_type(notebefore, note)==Generator.BigLeapType.BIG_LEAP:
                    flag=True
                    break
<<<<<<< HEAD
                if Generator.is_special_leap(notebefore, note):
                    if Generator.recover(Generator.big_leap_type(notebefore, note), note, noteafter)== False:
=======
                if Generator.bigleap(notebefore, note)==6 or Generator.bigleap(notebefore, note)==12 or Generator.bigleap(notebefore, note)==-12:
                    if not Generator.recover(Generator.bigleap(notebefore, note), note, noteafter):
>>>>>>> b8823500
                        flag=True
                        break
            if not flag:
                if Generator.is_same_note(plist[-2], plist[-1]):
                    f.write('Repeat note skipping')
                    f.write(' \n')
                if Generator.parallelfifth(cf[-2], plist[-3], cf[-1], plist[-1]):
                    f.write('parallelfifth skipping')
                    f.write(' \n')
                if Generator.paralleloctave(cf[-2], plist[-3], cf[-1], plist[-1]):
                    f.write('paralleloctave skipping')
                    f.write(' \n')
                if Generator.ifinharmonic(cf[-2],plist[-2]):
                    if not Generator.approleftstep(plist[-3], plist[-2], plist[-1]):
                        f.write('not approching by step')
                        f.write(' \n')
                if Generator.big_leap_type(plist[-2], plist[-1])==Generator.BigLeapType.BIG_LEAP:
                    f.write('Leap is too big skipping')
                    f.write(' \n')
                if Generator.big_leap_type(plist[-3], plist[-2])==Generator.BigLeapType.BIG_LEAP:
                    f.write('Leap is too big skipping')
                    f.write(' \n')

                if Generator.is_same_note(plist[-2], plist[-1]):
                    flag=True
                if Generator.parallelfifth(cf[-2], plist[-3], cf[-1], plist[-1]):
                    flag=True
                if Generator.paralleloctave(cf[-2], plist[-3], cf[-1], plist[-1]):
                    flag=True
                if Generator.ifinharmonic(cf[-2],plist[-2]):
                    if not Generator.approleftstep(plist[-3], plist[-2], plist[-1]):
                        flag=True
                if Generator.big_leap_type(plist[-2], plist[-1])==Generator.BigLeapType.BIG_LEAP:
                    flag=True
                if Generator.big_leap_type(plist[-3], plist[-2])==Generator.BigLeapType.BIG_LEAP:
                    flag=True

            if not flag:
                answer.append(plist)


        f.close()

        f = open('test4second', 'w')
        for an in answer:
            f.write(str(an))
            f.write(' \n')
        f.close()
        return answer

    @staticmethod
    def fromlisttostream(answer):
        print('total possible cpt: '+str(len(answer)))
        cp=music21.stream.Stream()
        index=randint(0, len(answer))
        picked=list(answer[index])
        for notes in picked:
            cp.append(notes)
        return cp

    @staticmethod
    def combinecfcp(cf, cp):
        sc = music21.stream.Score()
        p1 = music21.stream.Part()
        p1.id = 'part1'
        p2 = music21.stream.Part()
        p2.id = 'part2'
        for elements in cf:
            p1.append(elements)
        for elements in cp:
            p2.append(elements)
        sc.insert(0, p1)
        sc.insert(0, p2)
        return sc<|MERGE_RESOLUTION|>--- conflicted
+++ resolved
@@ -351,15 +351,9 @@
                 if Generator.big_leap_type(notebefore, note)==Generator.BigLeapType.BIG_LEAP:
                     f.write('Leap is too big skipping:'+str(c))
                     f.write(' \n')
-<<<<<<< HEAD
                 if Generator.is_special_leap(notebefore, note):
                     # print("special leaps detected:"+str(Generator.big_leap_type(notebefore, note)))
-                    if Generator.recover(Generator.big_leap_type(notebefore, note), note, noteafter)==False:
-=======
-                if Generator.bigleap(notebefore, note)==6 or Generator.bigleap(notebefore, note)==12 or Generator.bigleap(notebefore, note)==-12:
-                    # print("special leaps detected:"+str(bigleap(notebefore, note)))
                     if not Generator.recover(Generator.bigleap(notebefore, note), note, noteafter):
->>>>>>> b8823500
                         f.write('no recovery, break:'+str(c))
                         f.write(' \n')
 
@@ -375,13 +369,8 @@
                 if Generator.big_leap_type(notebefore, note)==Generator.BigLeapType.BIG_LEAP:
                     flag=True
                     break
-<<<<<<< HEAD
                 if Generator.is_special_leap(notebefore, note):
-                    if Generator.recover(Generator.big_leap_type(notebefore, note), note, noteafter)== False:
-=======
-                if Generator.bigleap(notebefore, note)==6 or Generator.bigleap(notebefore, note)==12 or Generator.bigleap(notebefore, note)==-12:
                     if not Generator.recover(Generator.bigleap(notebefore, note), note, noteafter):
->>>>>>> b8823500
                         flag=True
                         break
 
@@ -672,13 +661,8 @@
                 if Generator.big_leap_type(notebefore, note)==Generator.BigLeapType.BIG_LEAP:
                     f.write('Leap is too big skipping')
                     f.write(' \n')
-<<<<<<< HEAD
                 if Generator.is_special_leap(notebefore, note):
-                    if Generator.recover(Generator.big_leap_type(notebefore, note), note, noteafter)== False:
-=======
-                if Generator.bigleap(notebefore, note)==6 or Generator.bigleap(notebefore, note)==12 or Generator.bigleap(notebefore, note)==-12:
                     if not Generator.recover(Generator.bigleap(notebefore, note), note, noteafter):
->>>>>>> b8823500
                         f.write('no recovery, break')
                         f.write(' \n')
 
@@ -699,13 +683,8 @@
                 if Generator.big_leap_type(notebefore, note)==Generator.BigLeapType.BIG_LEAP:
                     flag=True
                     break
-<<<<<<< HEAD
                 if Generator.is_special_leap(notebefore, note):
-                    if Generator.recover(Generator.big_leap_type(notebefore, note), note, noteafter)== False:
-=======
-                if Generator.bigleap(notebefore, note)==6 or Generator.bigleap(notebefore, note)==12 or Generator.bigleap(notebefore, note)==-12:
                     if not Generator.recover(Generator.bigleap(notebefore, note), note, noteafter):
->>>>>>> b8823500
                         flag=True
                         break
             if not flag:
